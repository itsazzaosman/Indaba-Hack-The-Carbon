# config.yaml
root_dir: null
output_dir: null
valid_filepath: null
train_filepath: null
test_filepath: null
checkpoint_path: null
mode: train # stats, train, sliding_inference or chip_inference
is_reg_task: True

train:
<<<<<<< HEAD
  learning_rate: 0.001
  num_epochs: 40
  batch_size: 12
=======
  learning_rate: 0.01
  num_epochs: 40
  batch_size: 4  # Reduced from 12 to fit in memory
>>>>>>> 9f668885
  class_weights: null
  ignore_index: -1
  weight_decay: 0.08
  log_transform: False
<<<<<<< HEAD
    # WandB configuration
=======
  # WandB configuration
>>>>>>> 9f668885
  use_wandb: true  # Set to true to enable WandB logging
  wandb_project: "instageo"  # WandB project name
  wandb_run_name: "first run with defult config"  # Optional custom run name
  wandb_log_model: false  # Whether to log model artifacts



model:
  freeze_backbone: False
  num_classes: 1
  depth: null

dataloader:
  bands: [0, 1, 2, 3, 4, 5, 6, 7, 8, 9, 10, 11, 12, 13, 14, 15, 16, 17]
  mean: [251.35568237304688, 447.9508972167969, 452.6473388671875, 1995.358154296875, 1629.1016845703125, 902.5798950195312]
  std: [144.5541229248047, 121.24767303466797, 188.44677734375, 505.7544860839844, 462.39678955078125, 367.0113525390625]
  img_size: 256
  temporal_dim: 3
  replace_label: null
  reduce_to_zero: False
  no_data_value: 0
  constant_multiplier: 1.0


test:
  img_size: 256
  crop_size: 256
  stride: 256
  mask_cloud: False<|MERGE_RESOLUTION|>--- conflicted
+++ resolved
@@ -9,24 +9,14 @@
 is_reg_task: True
 
 train:
-<<<<<<< HEAD
-  learning_rate: 0.001
-  num_epochs: 40
-  batch_size: 12
-=======
   learning_rate: 0.01
   num_epochs: 40
   batch_size: 4  # Reduced from 12 to fit in memory
->>>>>>> 9f668885
   class_weights: null
   ignore_index: -1
   weight_decay: 0.08
   log_transform: False
-<<<<<<< HEAD
-    # WandB configuration
-=======
   # WandB configuration
->>>>>>> 9f668885
   use_wandb: true  # Set to true to enable WandB logging
   wandb_project: "instageo"  # WandB project name
   wandb_run_name: "first run with defult config"  # Optional custom run name
